--- conflicted
+++ resolved
@@ -59,8 +59,7 @@
 
 impl BinTestBuilder {
     /// Constructs a default builder that does not build workspace executables
-    #[must_use]
-    pub fn new() -> BinTestBuilder {
+    const fn new() -> BinTestBuilder {
         Self {
             build_workspace: false,
             specific_executable: None,
@@ -69,7 +68,6 @@
     }
 
     /// Allow building all executables in a workspace
-    #[must_use]
     pub fn build_workspace(self, workspace: bool) -> Self {
         Self {
             build_workspace: workspace,
@@ -78,7 +76,6 @@
     }
 
     /// Allow only building a specific executable in the case of multiple in a workspace/package
-    #[must_use]
     pub fn build_executable<S: Into<String>>(self, executable: S) -> Self {
         Self {
             specific_executable: Some(executable.into()),
@@ -87,18 +84,31 @@
     }
 
     /// Allow disabling extra output from the `cargo build` run
-    #[must_use]
     pub fn quiet(self, quiet: bool) -> Self {
         Self { quiet, ..self }
     }
 
     /// Constructs the `BinTest`, running `cargo build` with the configured options
+    #[must_use]
     pub fn build(self) -> BinTest {
         BinTest::new_with_builder(self)
     }
 }
 
 impl BinTest {
+    /// Creates a `BinTestBuilder` for further customization.
+    ///
+    /// # Example
+    ///
+    /// ```
+    /// use bintest::BinTest;
+    ///
+    /// let executables: BinTest = BinTest::with().quiet(true).build();
+    /// ```
+    pub const fn with() -> BinTestBuilder {
+        BinTestBuilder::new()
+    }
+
     /// Runs 'cargo build' and register all build executables.
     /// Executables are identified by their name, without path and filename extension.
     #[must_use]
@@ -111,12 +121,13 @@
         self.build_executables.iter()
     }
 
-    /// Constructs a 'std::process::Command' for the given executable name
+    /// Constructs a `std::process::Command` for the given executable name
+    #[must_use]
     pub fn command(&self, name: &str) -> Command {
         Command::new(
             self.build_executables
                 .get(name)
-                .unwrap_or_else(|| panic!("no such executable <<{}>>", name)),
+                .unwrap_or_else(|| panic!("no such executable <<{name}>>")),
         )
     }
 
@@ -161,24 +172,6 @@
 
         BinTest { build_executables }
     }
-<<<<<<< HEAD
-
-    /// Gives an `(name, path)` iterator over all executables found
-    pub fn list_executables(&self) -> std::collections::btree_map::Iter<'_, String, Utf8PathBuf> {
-        self.build_executables.iter()
-    }
-
-    /// Constructs a `std::process::Command` for the given executable name
-    #[must_use]
-    pub fn command(&self, name: &str) -> Command {
-        Command::new(
-            self.build_executables
-                .get(name)
-                .unwrap_or_else(|| panic!("no such executable <<{name}>>")),
-        )
-    }
-=======
->>>>>>> 62920f54
 }
 
 impl Default for BinTest {
